#pragma once

/***
  This file is part of systemd.

  Copyright 2010 Lennart Poettering

  systemd is free software; you can redistribute it and/or modify it
  under the terms of the GNU Lesser General Public License as published by
  the Free Software Foundation; either version 2.1 of the License, or
  (at your option) any later version.

  systemd is distributed in the hope that it will be useful, but
  WITHOUT ANY WARRANTY; without even the implied warranty of
  MERCHANTABILITY or FITNESS FOR A PARTICULAR PURPOSE. See the GNU
  Lesser General Public License for more details.

  You should have received a copy of the GNU Lesser General Public License
  along with systemd; If not, see <http://www.gnu.org/licenses/>.
***/

#include <dirent.h>
#include <stdbool.h>
#include <stdint.h>
#include <stdio.h>
#include <sys/types.h>

#include "def.h"
#include "hashmap.h"
#include "macro.h"
#include "set.h"

/* An enum of well known cgroup controllers */
typedef enum CGroupController {
        CGROUP_CONTROLLER_CPU,
        CGROUP_CONTROLLER_CPUACCT,
        CGROUP_CONTROLLER_IO,
        CGROUP_CONTROLLER_BLKIO,
        CGROUP_CONTROLLER_MEMORY,
        CGROUP_CONTROLLER_DEVICES,
        CGROUP_CONTROLLER_PIDS,
        _CGROUP_CONTROLLER_MAX,
        _CGROUP_CONTROLLER_INVALID = -1,
} CGroupController;

#define CGROUP_CONTROLLER_TO_MASK(c) (1 << (c))

/* A bit mask of well known cgroup controllers */
typedef enum CGroupMask {
        CGROUP_MASK_CPU = CGROUP_CONTROLLER_TO_MASK(CGROUP_CONTROLLER_CPU),
        CGROUP_MASK_CPUACCT = CGROUP_CONTROLLER_TO_MASK(CGROUP_CONTROLLER_CPUACCT),
        CGROUP_MASK_IO = CGROUP_CONTROLLER_TO_MASK(CGROUP_CONTROLLER_IO),
        CGROUP_MASK_BLKIO = CGROUP_CONTROLLER_TO_MASK(CGROUP_CONTROLLER_BLKIO),
        CGROUP_MASK_MEMORY = CGROUP_CONTROLLER_TO_MASK(CGROUP_CONTROLLER_MEMORY),
        CGROUP_MASK_DEVICES = CGROUP_CONTROLLER_TO_MASK(CGROUP_CONTROLLER_DEVICES),
        CGROUP_MASK_PIDS = CGROUP_CONTROLLER_TO_MASK(CGROUP_CONTROLLER_PIDS),
        _CGROUP_MASK_ALL = CGROUP_CONTROLLER_TO_MASK(_CGROUP_CONTROLLER_MAX) - 1
} CGroupMask;

/* Special values for all weight knobs on unified hierarchy */
#define CGROUP_WEIGHT_INVALID ((uint64_t) -1)
#define CGROUP_WEIGHT_MIN UINT64_C(1)
#define CGROUP_WEIGHT_MAX UINT64_C(10000)
#define CGROUP_WEIGHT_DEFAULT UINT64_C(100)

#define CGROUP_LIMIT_MIN UINT64_C(0)
#define CGROUP_LIMIT_MAX ((uint64_t) -1)

static inline bool CGROUP_WEIGHT_IS_OK(uint64_t x) {
        return
            x == CGROUP_WEIGHT_INVALID ||
            (x >= CGROUP_WEIGHT_MIN && x <= CGROUP_WEIGHT_MAX);
}

/* IO limits on unified hierarchy */
typedef enum CGroupIOLimitType {
        CGROUP_IO_RBPS_MAX,
        CGROUP_IO_WBPS_MAX,
        CGROUP_IO_RIOPS_MAX,
        CGROUP_IO_WIOPS_MAX,

        _CGROUP_IO_LIMIT_TYPE_MAX,
        _CGROUP_IO_LIMIT_TYPE_INVALID = -1
} CGroupIOLimitType;

extern const uint64_t cgroup_io_limit_defaults[_CGROUP_IO_LIMIT_TYPE_MAX];

const char* cgroup_io_limit_type_to_string(CGroupIOLimitType t) _const_;
CGroupIOLimitType cgroup_io_limit_type_from_string(const char *s) _pure_;

/* Special values for the cpu.shares attribute */
#define CGROUP_CPU_SHARES_INVALID ((uint64_t) -1)
#define CGROUP_CPU_SHARES_MIN UINT64_C(2)
#define CGROUP_CPU_SHARES_MAX UINT64_C(262144)
#define CGROUP_CPU_SHARES_DEFAULT UINT64_C(1024)

static inline bool CGROUP_CPU_SHARES_IS_OK(uint64_t x) {
        return
            x == CGROUP_CPU_SHARES_INVALID ||
            (x >= CGROUP_CPU_SHARES_MIN && x <= CGROUP_CPU_SHARES_MAX);
}

/* Special values for the blkio.weight attribute */
#define CGROUP_BLKIO_WEIGHT_INVALID ((uint64_t) -1)
#define CGROUP_BLKIO_WEIGHT_MIN UINT64_C(10)
#define CGROUP_BLKIO_WEIGHT_MAX UINT64_C(1000)
#define CGROUP_BLKIO_WEIGHT_DEFAULT UINT64_C(500)

static inline bool CGROUP_BLKIO_WEIGHT_IS_OK(uint64_t x) {
        return
            x == CGROUP_BLKIO_WEIGHT_INVALID ||
            (x >= CGROUP_BLKIO_WEIGHT_MIN && x <= CGROUP_BLKIO_WEIGHT_MAX);
}

<<<<<<< HEAD
/* Default resource limits */
#define DEFAULT_TASKS_MAX_PERCENTAGE            15U /* 15% of PIDs, 4915 on default settings */
#define DEFAULT_USER_TASKS_MAX_PERCENTAGE       33U /* 33% of PIDs, 10813 on default settings */
=======
typedef enum CGroupUnified {
        CGROUP_UNIFIED_UNKNOWN = -1,
        CGROUP_UNIFIED_NONE = 0,        /* Both systemd and controllers on legacy */
        CGROUP_UNIFIED_SYSTEMD = 1,     /* Only systemd on unified */
        CGROUP_UNIFIED_ALL = 2,         /* Both systemd and controllers on unified */
} CGroupUnified;
>>>>>>> 5da38d07

/*
 * General rules:
 *
 * We accept named hierarchies in the syntax "foo" and "name=foo".
 *
 * We expect that named hierarchies do not conflict in name with a
 * kernel hierarchy, modulo the "name=" prefix.
 *
 * We always generate "normalized" controller names, i.e. without the
 * "name=" prefix.
 *
 * We require absolute cgroup paths. When returning, we will always
 * generate paths with multiple adjacent / removed.
 */

int cg_enumerate_processes(const char *controller, const char *path, FILE **_f);
int cg_read_pid(FILE *f, pid_t *_pid);
int cg_read_event(const char *controller, const char *path, const char *event,
                  char **val);

int cg_enumerate_subgroups(const char *controller, const char *path, DIR **_d);
int cg_read_subgroup(DIR *d, char **fn);

typedef enum CGroupFlags {
        CGROUP_SIGCONT     = 1,
        CGROUP_IGNORE_SELF = 2,
        CGROUP_REMOVE      = 4,
} CGroupFlags;

typedef void (*cg_kill_log_func_t)(pid_t pid, int sig, void *userdata);

int cg_kill(const char *controller, const char *path, int sig, CGroupFlags flags, Set *s, cg_kill_log_func_t kill_log, void *userdata);
int cg_kill_recursive(const char *controller, const char *path, int sig, CGroupFlags flags, Set *s, cg_kill_log_func_t kill_log, void *userdata);

int cg_migrate(const char *cfrom, const char *pfrom, const char *cto, const char *pto, CGroupFlags flags);
int cg_migrate_recursive(const char *cfrom, const char *pfrom, const char *cto, const char *pto, CGroupFlags flags);
int cg_migrate_recursive_fallback(const char *cfrom, const char *pfrom, const char *cto, const char *pto, CGroupFlags flags);

int cg_split_spec(const char *spec, char **controller, char **path);
int cg_mangle_path(const char *path, char **result);

int cg_get_path(const char *controller, const char *path, const char *suffix, char **fs);
int cg_get_path_and_check(const char *controller, const char *path, const char *suffix, char **fs);

int cg_pid_get_path(const char *controller, pid_t pid, char **path);

int cg_trim(const char *controller, const char *path, bool delete_root);

int cg_rmdir(const char *controller, const char *path);

int cg_create(const char *controller, const char *path);
int cg_attach(const char *controller, const char *path, pid_t pid);
int cg_attach_fallback(const char *controller, const char *path, pid_t pid);
int cg_create_and_attach(const char *controller, const char *path, pid_t pid);

int cg_set_attribute(const char *controller, const char *path, const char *attribute, const char *value);
int cg_get_attribute(const char *controller, const char *path, const char *attribute, char **ret);
int cg_get_keyed_attribute(const char *controller, const char *path, const char *attribute, const char **keys, char **values);

int cg_set_group_access(const char *controller, const char *path, mode_t mode, uid_t uid, gid_t gid);
int cg_set_task_access(const char *controller, const char *path, mode_t mode, uid_t uid, gid_t gid);

int cg_install_release_agent(const char *controller, const char *agent);
int cg_uninstall_release_agent(const char *controller);

int cg_is_empty(const char *controller, const char *path);
int cg_is_empty_recursive(const char *controller, const char *path);

int cg_get_root_path(char **path);

int cg_path_get_session(const char *path, char **session);
int cg_path_get_owner_uid(const char *path, uid_t *uid);
int cg_path_get_unit(const char *path, char **unit);
int cg_path_get_user_unit(const char *path, char **unit);
int cg_path_get_machine_name(const char *path, char **machine);
int cg_path_get_slice(const char *path, char **slice);
int cg_path_get_user_slice(const char *path, char **slice);

int cg_shift_path(const char *cgroup, const char *cached_root, const char **shifted);
int cg_pid_get_path_shifted(pid_t pid, const char *cached_root, char **cgroup);

int cg_pid_get_session(pid_t pid, char **session);
int cg_pid_get_owner_uid(pid_t pid, uid_t *uid);
int cg_pid_get_unit(pid_t pid, char **unit);
int cg_pid_get_user_unit(pid_t pid, char **unit);
int cg_pid_get_machine_name(pid_t pid, char **machine);
int cg_pid_get_slice(pid_t pid, char **slice);
int cg_pid_get_user_slice(pid_t pid, char **slice);

int cg_path_decode_unit(const char *cgroup, char **unit);

char *cg_escape(const char *p);
char *cg_unescape(const char *p) _pure_;

bool cg_controller_is_valid(const char *p);

int cg_slice_to_path(const char *unit, char **ret);

typedef const char* (*cg_migrate_callback_t)(CGroupMask mask, void *userdata);

int cg_create_everywhere(CGroupMask supported, CGroupMask mask, const char *path);
int cg_attach_everywhere(CGroupMask supported, const char *path, pid_t pid, cg_migrate_callback_t callback, void *userdata);
int cg_attach_many_everywhere(CGroupMask supported, const char *path, Set* pids, cg_migrate_callback_t callback, void *userdata);
int cg_migrate_everywhere(CGroupMask supported, const char *from, const char *to, cg_migrate_callback_t callback, void *userdata);
int cg_trim_everywhere(CGroupMask supported, const char *path, bool delete_root);
int cg_enable_everywhere(CGroupMask supported, CGroupMask mask, const char *p);

int cg_mask_supported(CGroupMask *ret);

int cg_kernel_controllers(Set *controllers);

bool cg_ns_supported(void);

int cg_all_unified(void);
int cg_unified(const char *controller);
void cg_unified_flush(void);

bool cg_is_unified_wanted(void);
bool cg_is_legacy_wanted(void);
bool cg_is_unified_systemd_controller_wanted(void);
bool cg_is_legacy_systemd_controller_wanted(void);

const char* cgroup_controller_to_string(CGroupController c) _const_;
CGroupController cgroup_controller_from_string(const char *s) _pure_;

int cg_weight_parse(const char *s, uint64_t *ret);
int cg_cpu_shares_parse(const char *s, uint64_t *ret);
int cg_blkio_weight_parse(const char *s, uint64_t *ret);<|MERGE_RESOLUTION|>--- conflicted
+++ resolved
@@ -112,18 +112,16 @@
             (x >= CGROUP_BLKIO_WEIGHT_MIN && x <= CGROUP_BLKIO_WEIGHT_MAX);
 }
 
-<<<<<<< HEAD
 /* Default resource limits */
 #define DEFAULT_TASKS_MAX_PERCENTAGE            15U /* 15% of PIDs, 4915 on default settings */
 #define DEFAULT_USER_TASKS_MAX_PERCENTAGE       33U /* 33% of PIDs, 10813 on default settings */
-=======
+
 typedef enum CGroupUnified {
         CGROUP_UNIFIED_UNKNOWN = -1,
         CGROUP_UNIFIED_NONE = 0,        /* Both systemd and controllers on legacy */
         CGROUP_UNIFIED_SYSTEMD = 1,     /* Only systemd on unified */
         CGROUP_UNIFIED_ALL = 2,         /* Both systemd and controllers on unified */
 } CGroupUnified;
->>>>>>> 5da38d07
 
 /*
  * General rules:
