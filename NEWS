--- conflicted
+++ resolved
@@ -2,16 +2,14 @@
 
 CHANGES WITH 233 in spe
 
-<<<<<<< HEAD
         * DBus policy files are now installed into /usr rather than /etc. Make
           sure your system has dbus >= 1.9.18 running before upgrading to this
           version, or override the install path with --with-dbuspolicydir= .
-=======
+
         * The shell invoked by debug-shell.service now defaults to /bin/sh in
           all cases. If distributions want to use a different shell for this
           purpose (for example Fedora's /sbin/sushell) they need to specify
           this explicitly at configure time using --with-debug-shell=.
->>>>>>> bafbac4e
 
         * The confirmation spawn prompt has been reworked to offer the
           following choices:
